

function read_szpack_table(filename)
    table = readdlm(filename)
    nu_vector = LinRange(log(5.680062373019096*1e9),log(852.0093559528645*1e9),3000)
    temp_vector = LinRange(1.0e-3,75.0,100)
    szpack_interp = scale(Interpolations.interpolate(table, BSpline(Cubic(Line(OnGrid())))), (temp_vector), (nu_vector))
    return szpack_interp
end

function X_to_nu(X)
    return (X*constants.k_B*T_cmb)/constants.h
end

struct Battaglia16SZPackProfile{T,C,TSZ, ITP1, ITP2} <: AbstractGNFW{T}
    f_b::T  # Omega_b / Omega_c = 0.0486 / 0.2589
    cosmo::C
    X::T  # X = 2.6408 corresponding to frequency 150 GHz
    𝕡_tsz::TSZ
    tsz_interp::ITP1
    szpack_interp::ITP2
    τ::T
end

function Battaglia16SZPackProfile(𝕡_tsz, tsz_interp, filename::String, x::T, τ=0.01; 
        Omega_c=0.2589, Omega_b=0.0486, h=0.6774) where T
    OmegaM=Omega_b+Omega_c
    f_b = Omega_b / OmegaM
    cosmo = get_cosmology(T, h=h, OmegaM=OmegaM)
    X = x
    szpack_interp = read_szpack_table(filename)
    return Battaglia16SZPackProfile(f_b, cosmo, X, 𝕡_tsz, tsz_interp, szpack_interp, τ)
end

function SZpack(𝕡, M_200, z, r; τ=0.01, showT=true)
    """
    Outputs the integrated compton-y signal calculated using SZpack along the line of sight.
    """
    X = 𝕡.X
    T_e = T_vir_calc(𝕡, M_200, z)
    θ_e = (constants.k_B*T_e)/(constants.m_e*constants.c_0^2)

    t = ustrip(uconvert(u"keV",T_e * constants.k_B))
    nu = log(ustrip(X_to_nu(X)))
    dI = uconvert(u"kg*s^-2",𝕡.szpack_interp(t, nu)*u"MJy/sr")
    
    y = XGPaint.compton_y(𝕡.𝕡_tsz, M_200, z, r)
    I = uconvert(u"kg*s^-2",y * (dI/(τ * θ_e)))
    T = I/uconvert(u"kg*s^-2",abs((2 * constants.h^2 * X_to_nu(X)^4 * ℯ^X)/(constants.k_B * constants.c_0^2 * T_cmb * (ℯ^X - 1)^2)))

    if showT==true
        return abs(T)
    else
        return I
    end
end


function profile_grid_szp(𝕡::AbstractGNFW{T}; N_z=256, N_logM=256, N_logθ=512, z_min=1e-3, z_max=5.0, 
              logM_min=11, logM_max=15.7, logθ_min=-16.5, logθ_max=2.5) where T

    logθs = LinRange(logθ_min, logθ_max, N_logθ)
    redshifts = LinRange(z_min, z_max, N_z)
    logMs = LinRange(logM_min, logM_max, N_logM)

    return profile_grid_szp(𝕡, logθs, redshifts, logMs)
end


function profile_grid_szp(𝕡::AbstractGNFW{T}, logθs, redshifts, logMs) where T

    N_logθ, N_z, N_logM = length(logθs), length(redshifts), length(logMs)
    A = zeros(T, (N_logθ, N_z, N_logM))

    Threads.@threads for im in 1:N_logM
        logM = logMs[im]
        M = 10^(logM) * M_sun
        for (iz, z) in enumerate(redshifts)
            for iθ in 1:N_logθ
                θ = exp(logθs[iθ])
                szp = SZpack(𝕡, M, z, θ)
                A[iθ, iz, im] = max(zero(T), szp)
            end
        end
    end

    return logθs, redshifts, logMs, A
end


function I_to_T_mult_factor(X)
    return 1/uconvert(u"kg*s^-2",abs((2 * constants.h^2 * X_to_nu(X)^4 * ℯ^X) / 
        (constants.k_B * constants.c_0^2 * T_cmb * (ℯ^X - 1)^2)))
end

function profile_paint_szp!(m::Enmap{T, 2, Matrix{T}, CarClenshawCurtis{T}}, 
                        p::Battaglia16SZPackProfile, 
                        α₀, δ₀, psa::CarClenshawCurtisProfileWorkspace, 
                        z, Ms, θmax) where T
    # get indices of the region to work on
    i1, j1 = sky2pix(m, α₀ - θmax, δ₀ - θmax)
    i2, j2 = sky2pix(m, α₀ + θmax, δ₀ + θmax)
    i_start = floor(Int, max(min(i1, i2), 1))
    i_stop = ceil(Int, min(max(i1, i2), size(m, 1)))
    j_start = floor(Int, max(min(j1, j2), 1))
    j_stop = ceil(Int, min(max(j1, j2), size(m, 2)))

    # needs mass in M_200
    X = p.X
    T_e = T_vir_calc(p, Ms * M_sun, z)
    θ_e = (constants.k_B*T_e)/(constants.m_e*constants.c_0^2)
    nu = log(ustrip(X_to_nu(X)))
    t = ustrip(uconvert(u"keV",T_e * constants.k_B))
<<<<<<< HEAD
    nu = log(ustrip(uconvert(u"Hz",ω)))
=======
>>>>>>> e4d55c38
    logMs = log10(Ms)
    dI = p.szpack_interp(t, nu)*u"MJy/sr"
    rsz_factor_I_over_y = (dI/(p.τ * θ_e))
    # rsz_factor_T_over_y = I/uconvert(u"kg*s^-2",abs((2 * constants.h^2 * X_to_nu(X)^4 * ℯ^X)/(constants.k_B * constants.c_0^2 * T_cmb * (ℯ^X - 1)^2)))

    X_0 = calc_null(p, Ms*M_sun, z)
    if X < X_0
        rsz_factor_T_over_y *= -1
    end
    
    x₀ = cos(δ₀) * cos(α₀)
    y₀ = cos(δ₀) * sin(α₀) 
    z₀ = sin(δ₀)

    @inbounds for j in j_start:j_stop
        for i in i_start:i_stop
            x₁ = psa.cos_δ[i,j] * psa.cos_α[i,j]
            y₁ = psa.cos_δ[i,j] * psa.sin_α[i,j]
            z₁ = psa.sin_δ[i,j]
            d² = (x₁ - x₀)^2 + (y₁ - y₀)^2 + (z₁ - z₀)^2
            θ =  acos(clamp(1 - d² / 2, -one(T), one(T)))
            y = exp(p.tsz_interp(log(θ), z, logMs))
            m[i,j] += (θ < θmax) * ustrip(u"MJy/sr", rsz_factor_I_over_y) * y
        end
    end
end


function profile_paint_szp!(m::HealpixMap{T, RingOrder}, 
            α₀, δ₀, w::HealpixProfileWorkspace, z, Mh, θmax) where T
    ϕ₀ = α₀
    θ₀ = T(π)/2 - δ₀
    x₀, y₀, z₀ = ang2vec(θ₀, ϕ₀)
    XGPaint.queryDiscRing!(w.disc_buffer, w.ringinfo, m.resolution, θ₀, ϕ₀, θmax)

    X = p.X
    T_e = T_vir_calc(p, Mh * M_sun, z)
    θ_e = (constants.k_B*T_e)/(constants.m_e*constants.c_0^2)
    ω = (X*constants.k_B*T_cmb)/constants.ħ
    t = ustrip(uconvert(u"keV",T_e * constants.k_B))
    nu = log(ustrip(uconvert(u"Hz",ω)))
    logMh = log10(Mh)
    dI = p.szpack_interp(t, nu)*u"MJy/sr"
    rsz_factor_I_over_y = (dI/(p.τ * θ_e)) * (2π)^4
    rsz_factor_T_over_y = abs(rsz_factor_I_over_y / ( (2 * constants.h^2 * ω^4 * ℯ^X) / 
        (constants.k_B * constants.c_0^2 * T_cmb * (ℯ^X - 1)^2)))
    X_0 = calc_null(p, Mh*M_sun, z)
    if X < X_0
        rsz_factor_T_over_y *= -1
    end
    
    for ir in w.disc_buffer
        x₁, y₁, z₁ = w.posmap.pixels[ir]
        d² = (x₁ - x₀)^2 + (y₁ - y₀)^2 + (z₁ - z₀)^2
        θ =  acos(clamp(1 - d² / 2, -one(T), one(T)))
        θ = max(w.θmin, θ)  # clamp to minimum θ
        y = exp(p.tsz_interp(log(θ), z, logMh))
        m.pixels[ir] += (θ < θmax) * ustrip(u"MJy/sr", rsz_factor_I_over_y) * y
    end
end


function paint_szp!(m::HealpixMap{T, RingOrder}, p::Battaglia16SZPackProfile, ws::Vector{W}, masses::AV, 
                    redshifts::AV, αs::AV, δs::AV) where {T, W <: HealpixProfileWorkspace, AV}
    m .= 0.0

    N_sources = length(masses)
    chunksize = ceil(Int, N_sources / (2Threads.nthreads()))
    chunks = chunk(N_sources, chunksize);

    Threads.@threads for i in 1:Threads.nthreads()
        chunk_i = 2i
        i1, i2 = chunks[chunk_i]
        paint_szp!(m, p, ws[i], masses, redshifts, αs, δs, i1:i2)
    end

    Threads.@threads for i in 1:Threads.nthreads()
        chunk_i = 2i - 1
        i1, i2 = chunks[chunk_i]
        paint_szp!(m, p, ws[i], masses, redshifts, αs, δs, i1:i2)
    end
end



# multi-halo painting utilities
function paint_szp!(m, p::XGPaint.AbstractProfile, psa, 
                masses::AV, redshifts::AV, αs::AV, δs::AV, irange::AbstractUnitRange) where AV
    for i in irange
        α₀ = αs[i]
        δ₀ = δs[i]
        mh = masses[i]
        z = redshifts[i]
        θmax_ = θmax(p, mh * XGPaint.M_sun, z)
        profile_paint_szp!(m, p, α₀, δ₀, psa, z, mh, θmax_)
    end
end

function paint_szp!(m, p::XGPaint.AbstractProfile, psa, masses::AV, 
                        redshifts::AV, αs::AV, δs::AV)  where AV
    fill!(m, 0)
    
    N_sources = length(masses)
    chunksize = ceil(Int, N_sources / (2Threads.nthreads()))
    chunks = chunk(N_sources, chunksize);
    
    Threads.@threads for i in 1:Threads.nthreads()
        chunk_i = 2i
        i1, i2 = chunks[chunk_i]
        paint_szp!(m, p, psa, masses, redshifts, αs, δs, i1:i2)
    end

    Threads.@threads for i in 1:Threads.nthreads()
        chunk_i = 2i - 1
        i1, i2 = chunks[chunk_i]
        paint_szp!(m, p, psa, masses, redshifts, αs, δs, i1:i2)
    end
end<|MERGE_RESOLUTION|>--- conflicted
+++ resolved
@@ -111,10 +111,6 @@
     θ_e = (constants.k_B*T_e)/(constants.m_e*constants.c_0^2)
     nu = log(ustrip(X_to_nu(X)))
     t = ustrip(uconvert(u"keV",T_e * constants.k_B))
-<<<<<<< HEAD
-    nu = log(ustrip(uconvert(u"Hz",ω)))
-=======
->>>>>>> e4d55c38
     logMs = log10(Ms)
     dI = p.szpack_interp(t, nu)*u"MJy/sr"
     rsz_factor_I_over_y = (dI/(p.τ * θ_e))
