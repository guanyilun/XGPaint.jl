--- conflicted
+++ resolved
@@ -180,83 +180,4 @@
 """
 function l2f(luminosity::T, r_comoving::T, redshift::T) where T
     return luminosity / (T(4π) * r_comoving^2 * (one(T) + redshift) )
-<<<<<<< HEAD
-=======
 end
-
-
-function flux2map!(result_map::HealpixMap{T_map,RingOrder}, fluxes, theta, phi) where {T_map}
-
-    pixel_array = result_map.pixels
-    fill!(pixel_array, zero(T))  # prepare the frequency map
-
-    flux_to_Jy = ustrip(u"Jy", 1u"W/Hz*Mpc^-2")
-
-    source_offset_I = generate_subhalo_offsets(sources.nsources_I)
-    source_offset_II = generate_subhalo_offsets(sources.nsources_II)
-    N_halo = size(sources.halo_mass, 1)
-    total_n_sat_I = size(sources.L_I_151, 1)
-    total_n_sat_II = size(sources.L_II_151, 1)
-
-    flux_I = Array{T, 1}(undef, total_n_sat_I)
-    flux_II = Array{T, 1}(undef, total_n_sat_II)
-    redshift_I = Array{T, 1}(undef, total_n_sat_I)
-    redshift_II = Array{T, 1}(undef, total_n_sat_II)
-    θ_I = Array{T, 1}(undef, total_n_sat_I)
-    θ_II = Array{T, 1}(undef, total_n_sat_II)
-    ϕ_I = Array{T, 1}(undef, total_n_sat_I)
-    ϕ_II = Array{T, 1}(undef, total_n_sat_II)
-
-
-    Threads.@threads for i_halo in 1:N_halo
-        nu = (1 + sources.redshift[i_halo]) * nu_obs
-        hp_ind = sources.halo_hp_ind[i_halo]
-
-        # Generate FR I fluxes
-        for source_index in 1:sources.nsources_I[i_halo]
-            # index of satellite in satellite arrays
-            i_sat = source_offset_I[i_halo] + source_index
-            L_c, L_l = get_core_lobe_lum(
-                sources.L_I_151[i_sat], nu, model.I_R_int, model.I_γ,
-                model.a_0,
-                sources.a_coeff_I[1,i_sat], sources.a_coeff_I[2,i_sat],
-                sources.a_coeff_I[3,i_sat], sources.cosθ_I[i_sat])
-
-            flux_I[i_sat] = l2f(L_c+L_l, sources.dist[i_halo],
-                sources.redshift[i_halo]) * flux_to_Jy
-            redshift_I[i_sat] = sources.redshift[i_halo]
-            θ_I[i_sat] = sources.θ[i_halo]
-            ϕ_I[i_sat] = sources.ϕ[i_halo]
-            pixel_array[hp_ind] += flux_I[i_sat]
-        end
-
-        # Generate FR II fluxes
-        for source_index in 1:sources.nsources_II[i_halo]
-            # index of satellite in satellite arrays
-            i_sat = source_offset_II[i_halo] + source_index
-            L_c, L_l = get_core_lobe_lum(
-                sources.L_II_151[i_sat], nu, model.II_R_int, model.II_γ,
-                model.a_0,
-                sources.a_coeff_II[1,i_sat], sources.a_coeff_II[2,i_sat],
-                sources.a_coeff_II[3,i_sat], sources.cosθ_II[i_sat])
-
-            flux_II[i_sat] = l2f(L_c+L_l, sources.dist[i_halo],
-                sources.redshift[i_halo]) * flux_to_Jy
-            redshift_II[i_sat] = sources.redshift[i_halo]
-            θ_II[i_sat] = sources.θ[i_halo]
-            ϕ_II[i_sat] = sources.ϕ[i_halo]
-            pixel_array[hp_ind] += flux_II[i_sat]
-        end
-    end
-
-    # divide by healpix pixel size
-    per_pixel_steradian = 1 / nside2pixarea(result_map.resolution.nside)
-    pixel_array .*= per_pixel_steradian
-
-    # maps are in Jansky per steradian, fluxes are in Jansky
-    if return_fluxes
-        return flux_I, redshift_I, θ_I, ϕ_I, flux_II, redshift_II, θ_II, ϕ_II
-    end
-
->>>>>>> 4f3ef108
-end